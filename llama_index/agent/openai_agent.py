import asyncio
import json
import time
from abc import abstractmethod
from threading import Thread
from typing import (
    AsyncGenerator,
    Callable,
    Generator,
    List,
    Tuple,
    Optional,
)

from llama_index.callbacks.base import CallbackManager
<<<<<<< HEAD
=======
from llama_index.chat_engine.types import (
    BaseChatEngine,
    StreamingChatResponse,
    STREAMING_CHAT_RESPONSE_TYPE,
)
>>>>>>> d1643160
from llama_index.indices.base_retriever import BaseRetriever
from llama_index.indices.query.schema import QueryBundle
from llama_index.llms.base import (
    ChatMessage,
    MessageRole,
)
from llama_index.llms.openai import OpenAI
from llama_index.response.schema import RESPONSE_TYPE, Response
from llama_index.schema import BaseNode, NodeWithScore
from llama_index.tools import BaseTool
from llama_index.agent.types import BaseAgent

DEFAULT_MAX_FUNCTION_CALLS = 5
DEFAULT_MODEL_NAME = "gpt-3.5-turbo-0613"
SUPPORTED_MODEL_NAMES = [
    "gpt-3.5-turbo-0613",
    "gpt-4-0613",
]


def get_function_by_name(tools: List[BaseTool], name: str) -> BaseTool:
    """Get function by name."""
    name_to_tool = {tool.metadata.name: tool for tool in tools}
    if name not in name_to_tool:
        raise ValueError(f"Tool with name {name} not found")
    return name_to_tool[name]


def call_function(
    tools: List[BaseTool], function_call: dict, verbose: bool = False
) -> ChatMessage:
    """Call a function and return the output as a string."""
    name = function_call["name"]
    arguments_str = function_call["arguments"]
    if verbose:
        print("=== Calling Function ===")
        print(f"Calling function: {name} with args: {arguments_str}")
    tool = get_function_by_name(tools, name)
    argument_dict = json.loads(arguments_str)
    output = tool(**argument_dict)
    if verbose:
        print(f"Got output: {output}")
        print("========================")
    return ChatMessage(
        content=str(output),
        role=MessageRole.FUNCTION,
        additional_kwargs={
            "name": function_call["name"],
        },
    )


<<<<<<< HEAD
class StreamingChatResponse:
    """Streaming chat response to user and writing to chat history."""

    def __init__(
        self, chat_stream: Union[ChatResponseGen, ChatResponseAsyncGen]
    ) -> None:
        self._chat_stream = chat_stream
        self._queue: queue.Queue = queue.Queue()
        self._is_done = False
        self._is_function: Optional[bool] = None
        self.response_str = ""

    def __str__(self) -> str:
        return self.response_str

    def write_response_to_history(self, chat_history: List[ChatMessage]) -> None:
        if isinstance(self._chat_stream, AsyncGenerator):
            raise ValueError(
                "Cannot write to history with async generator in sync function."
            )

        final_message = None
        for chat in self._chat_stream:
            final_message = chat.message
            self._is_function = (
                final_message.additional_kwargs.get("function_call", None) is not None
            )
            self._queue.put_nowait(chat.delta)

        if final_message is not None:
            chat_history.append(final_message)

        self._is_done = True

    async def awrite_response_to_history(self, chat_history: List[ChatMessage]) -> None:
        if isinstance(self._chat_stream, Generator):
            raise ValueError(
                "Cannot write to history with sync generator in async function."
            )

        final_message = None
        async for chat in self._chat_stream:
            final_message = chat.message
            self._is_function = (
                final_message.additional_kwargs.get("function_call", None) is not None
            )
            self._queue.put_nowait(chat.delta)

        if final_message is not None:
            chat_history.append(final_message)

        self._is_done = True

    @property
    def response_gen(self) -> Generator[str, None, None]:
        while not self._is_done or not self._queue.empty():
            try:
                delta = self._queue.get(block=False)
                self.response_str += delta
                yield delta
            except queue.Empty:
                # Queue is empty, but we're not done yet
                continue


class BaseOpenAIAgent(BaseAgent):
=======
class BaseOpenAIAgent(BaseChatEngine, BaseQueryEngine):
>>>>>>> d1643160
    """Base OpenAI Agent."""

    def __init__(
        self,
        llm: OpenAI,
        chat_history: List[ChatMessage],
        prefix_messages: List[ChatMessage],
        verbose: bool = False,
        max_function_calls: int = DEFAULT_MAX_FUNCTION_CALLS,
        callback_manager: Optional[CallbackManager] = None,
    ) -> None:
        self._llm = llm
        self._chat_history = chat_history
        self._prefix_messages = prefix_messages
        self._verbose = verbose
        self._max_function_calls = max_function_calls
        self.callback_manager = callback_manager or CallbackManager([])

    @property
    def chat_history(self) -> List[ChatMessage]:
        return self._chat_history

    def reset(self) -> None:
        self._chat_history.clear()

    @abstractmethod
    def _get_tools(self, message: str) -> List[BaseTool]:
        """Get tools."""

    def _get_latest_function_call(
        self, chat_history: List[ChatMessage]
    ) -> Optional[dict]:
        """Get latest function call from chat history."""
        return chat_history[-1].additional_kwargs.get("function_call", None)

    def _init_chat(
        self, chat_history: List[ChatMessage], message: str
    ) -> Tuple[List[BaseTool], List[dict]]:
        """Add user message to chat history and get tools and functions."""
        chat_history.append(ChatMessage(content=message, role=MessageRole.USER))
        tools = self._get_tools(message)
        functions = [tool.metadata.to_openai_function() for tool in tools]
        return tools, functions

    def chat(
        self, message: str, chat_history: Optional[List[ChatMessage]] = None
    ) -> RESPONSE_TYPE:
        chat_history = chat_history or self._chat_history
        tools, functions = self._init_chat(chat_history, message)

        # TODO: Support forced function call
        all_messages = self._prefix_messages + chat_history
        chat_response = self._llm.chat(all_messages, functions=functions)
        ai_message = chat_response.message
        chat_history.append(ai_message)

        n_function_calls = 0
        function_call = self._get_latest_function_call(chat_history)
        while function_call is not None:
            if n_function_calls >= self._max_function_calls:
                print(f"Exceeded max function calls: {self._max_function_calls}.")
                break

            function_message = call_function(
                tools, function_call, verbose=self._verbose
            )
            chat_history.append(function_message)
            n_function_calls += 1

            # send function call & output back to get another response
            all_messages = self._prefix_messages + chat_history
            chat_response = self._llm.chat(all_messages, functions=functions)
            ai_message = chat_response.message
            chat_history.append(ai_message)
            function_call = self._get_latest_function_call(chat_history)

        return Response(ai_message.content)

    def stream_chat(
        self, message: str, chat_history: Optional[List[ChatMessage]] = None
    ) -> STREAMING_CHAT_RESPONSE_TYPE:
        chat_history = chat_history or self._chat_history
        tools, functions = self._init_chat(chat_history, message)

        def gen(
            chat_history: List[ChatMessage],
        ) -> Generator[StreamingChatResponse, None, None]:
            # TODO: Support forced function call
            all_messages = self._prefix_messages + chat_history
            chat_stream_response = StreamingChatResponse(
                self._llm.stream_chat(all_messages, functions=functions)
            )

            # Get the response in a separate thread so we can yield the response
            thread = Thread(
                target=chat_stream_response.write_response_to_history,
                args=(chat_history,),
            )
            thread.start()
            yield chat_stream_response

            while chat_stream_response._is_function is None:
                # Wait until we know if the response is a function call or not
                time.sleep(0.05)
                if chat_stream_response._is_function is False:
                    return

            thread.join()

            n_function_calls = 0
            function_call = self._get_latest_function_call(chat_history)
            while function_call is not None:
                if n_function_calls >= self._max_function_calls:
                    print(f"Exceeded max function calls: {self._max_function_calls}.")
                    break

                function_message = call_function(
                    tools, function_call, verbose=self._verbose
                )
                chat_history.append(function_message)
                n_function_calls += 1

                all_messages = self._prefix_messages + chat_history
                # send function call & output back to get another response
                chat_stream_response = StreamingChatResponse(
                    self._llm.stream_chat(all_messages, functions=functions)
                )

                # Get the response in a separate thread so we can yield the response
                thread = Thread(
                    target=chat_stream_response.write_response_to_history,
                    args=(chat_history,),
                )
                thread.start()
                yield chat_stream_response

                while chat_stream_response._is_function is None:
                    # Wait until we know if the response is a function call or not
                    time.sleep(0.05)
                    if chat_stream_response._is_function is False:
                        return

                thread.join()
                function_call = self._get_latest_function_call(chat_history)

        return gen(chat_history)

    async def achat(
        self, message: str, chat_history: Optional[List[ChatMessage]] = None
    ) -> RESPONSE_TYPE:
        chat_history = chat_history or self._chat_history
        tools, functions = self._init_chat(chat_history, message)

        # TODO: Support forced function call
        all_messages = self._prefix_messages + chat_history
        chat_response = await self._llm.achat(all_messages, functions=functions)
        ai_message = chat_response.message
        chat_history.append(ai_message)

        n_function_calls = 0
        function_call = self._get_latest_function_call(chat_history)
        while function_call is not None:
            if n_function_calls >= self._max_function_calls:
                print(f"Exceeded max function calls: {self._max_function_calls}.")
                continue

            function_message = call_function(
                tools, function_call, verbose=self._verbose
            )
            chat_history.append(function_message)
            n_function_calls += 1

            # send function call & output back to get another response
            response = await self._llm.achat(
                self._prefix_messages + chat_history, functions=functions
            )
            ai_message = response.message
            chat_history.append(ai_message)
            function_call = self._get_latest_function_call(chat_history)

        return Response(ai_message.content)

    async def astream_chat(
        self, message: str, chat_history: Optional[List[ChatMessage]] = None
    ) -> STREAMING_CHAT_RESPONSE_TYPE:
        chat_history = chat_history or self._chat_history
        tools, functions = self._init_chat(chat_history, message)

        async def gen(
            chat_history: List[ChatMessage],
        ) -> AsyncGenerator[StreamingChatResponse, None]:
            all_messages = self._prefix_messages + chat_history
            # TODO: Support forced function call
            chat_stream_response = StreamingChatResponse(
                await self._llm.astream_chat(all_messages, functions=functions)
            )

            # Get the response in a separate thread so we can yield the response
            thread = Thread(
                target=lambda x: asyncio.run(
                    chat_stream_response.awrite_response_to_history(x)
                ),
                args=(chat_history,),
            )
            thread.start()
            yield chat_stream_response

            while chat_stream_response._is_function is None:
                # Wait until we know if the response is a function call or not
                time.sleep(0.05)
                if chat_stream_response._is_function is False:
                    return

            thread.join()

            n_function_calls = 0
            function_call = self._get_latest_function_call(chat_history)
            while function_call is not None:
                if n_function_calls >= self._max_function_calls:
                    print(f"Exceeded max function calls: {self._max_function_calls}.")
                    break

                function_message = call_function(
                    tools, function_call, verbose=self._verbose
                )
                chat_history.append(function_message)
                n_function_calls += 1

                # send function call & output back to get another response
                all_messages = self._prefix_messages + chat_history
                chat_stream_response = StreamingChatResponse(
                    await self._llm.astream_chat(all_messages, functions=functions)
                )

                # Get the response in a separate thread so we can yield the response
                thread = Thread(
                    target=lambda x: asyncio.run(
                        chat_stream_response.awrite_response_to_history(x)
                    ),
                    args=(chat_history,),
                )
                thread.start()
                yield chat_stream_response

                while chat_stream_response._is_function is None:
                    # Wait until we know if the response is a function call or not
                    time.sleep(0.05)
                    if chat_stream_response._is_function is False:
                        return

                thread.join()
                function_call = self._get_latest_function_call(chat_history)

        return gen(chat_history)

    # ===== Query Engine Interface =====
    def _query(self, query_bundle: QueryBundle) -> RESPONSE_TYPE:
        return self.chat(
            query_bundle.query_str,
            chat_history=[],
        )

    async def _aquery(self, query_bundle: QueryBundle) -> RESPONSE_TYPE:
        return await self.achat(
            query_bundle.query_str,
            chat_history=[],
        )


class OpenAIAgent(BaseOpenAIAgent):
    def __init__(
        self,
        tools: List[BaseTool],
        llm: OpenAI,
        chat_history: List[ChatMessage],
        prefix_messages: List[ChatMessage],
        verbose: bool = False,
        max_function_calls: int = DEFAULT_MAX_FUNCTION_CALLS,
        callback_manager: Optional[CallbackManager] = None,
    ) -> None:
        super().__init__(
            llm=llm,
            chat_history=chat_history,
            prefix_messages=prefix_messages,
            verbose=verbose,
            max_function_calls=max_function_calls,
            callback_manager=callback_manager,
        )
        self._tools = tools

    @classmethod
    def from_tools(
        cls,
        tools: Optional[List[BaseTool]] = None,
        llm: Optional[OpenAI] = None,
        chat_history: Optional[List[ChatMessage]] = None,
        verbose: bool = False,
        max_function_calls: int = DEFAULT_MAX_FUNCTION_CALLS,
        callback_manager: Optional[CallbackManager] = None,
        system_prompt: Optional[str] = None,
        prefix_messages: Optional[List[ChatMessage]] = None,
    ) -> "OpenAIAgent":
        tools = tools or []
        chat_history = chat_history or []
        llm = llm or OpenAI(model=DEFAULT_MODEL_NAME)
        if not isinstance(llm, OpenAI):
            raise ValueError("llm must be a OpenAI instance")

        if llm.model not in SUPPORTED_MODEL_NAMES:
            raise ValueError(
                f"Model name {llm.model} not supported. "
                f"Supported model names: {SUPPORTED_MODEL_NAMES}"
            )

        if system_prompt is not None:
            if prefix_messages is not None:
                raise ValueError(
                    "Cannot specify both system_prompt and prefix_messages"
                )
            prefix_messages = [ChatMessage(content=system_prompt, role="system")]

        prefix_messages = prefix_messages or []

        return cls(
            tools=tools,
            llm=llm,
            chat_history=chat_history,
            prefix_messages=prefix_messages,
            verbose=verbose,
            max_function_calls=max_function_calls,
            callback_manager=callback_manager,
        )

    def _get_tools(self, message: str) -> List[BaseTool]:
        """Get tools."""
        return self._tools


class RetrieverOpenAIAgent(BaseOpenAIAgent):
    """Retriever OpenAI Agent.

    This agent specifically performs retrieval on top of functions
    during query-time.

    NOTE: this is a beta feature, function interfaces might change.
    NOTE: this is also a too generally named, a better name is
        FunctionRetrieverOpenAIAgent

    TODO: add a native OpenAI Tool Index.

    """

    def __init__(
        self,
        retriever: BaseRetriever,
        node_to_tool_fn: Callable[[BaseNode], BaseTool],
        llm: OpenAI,
        chat_history: List[ChatMessage],
        prefix_messages: List[ChatMessage],
        verbose: bool = False,
        max_function_calls: int = DEFAULT_MAX_FUNCTION_CALLS,
        callback_manager: Optional[CallbackManager] = None,
    ) -> None:
        super().__init__(
            llm=llm,
            chat_history=chat_history,
            prefix_messages=prefix_messages,
            verbose=verbose,
            max_function_calls=max_function_calls,
            callback_manager=callback_manager,
        )
        self._retriever = retriever
        self._node_to_tool_fn = node_to_tool_fn

    @classmethod
    def from_retriever(
        cls,
        retriever: BaseRetriever,
        node_to_tool_fn: Callable[[BaseNode], BaseTool],
        llm: Optional[OpenAI] = None,
        chat_history: Optional[List[ChatMessage]] = None,
        verbose: bool = False,
        max_function_calls: int = DEFAULT_MAX_FUNCTION_CALLS,
        callback_manager: Optional[CallbackManager] = None,
        system_prompt: Optional[str] = None,
        prefix_messages: Optional[List[ChatMessage]] = None,
    ) -> "RetrieverOpenAIAgent":
        lc_chat_history = chat_history or []
        llm = llm or OpenAI(model=DEFAULT_MODEL_NAME)
        if not isinstance(llm, OpenAI):
            raise ValueError("llm must be a OpenAI instance")

        if llm.model not in SUPPORTED_MODEL_NAMES:
            raise ValueError(
                f"Model name {llm.model} not supported. "
                f"Supported model names: {SUPPORTED_MODEL_NAMES}"
            )

        if system_prompt is not None:
            if prefix_messages is not None:
                raise ValueError(
                    "Cannot specify both system_prompt and prefix_messages"
                )
            prefix_messages = [ChatMessage(content=system_prompt, role="system")]

        prefix_messages = prefix_messages or []

        return cls(
            retriever=retriever,
            node_to_tool_fn=node_to_tool_fn,
            llm=llm,
            chat_history=lc_chat_history,
            prefix_messages=prefix_messages,
            verbose=verbose,
            max_function_calls=max_function_calls,
            callback_manager=callback_manager,
        )

    def _get_tools(self, message: str) -> List[BaseTool]:
        retrieved_nodes_w_scores: List[NodeWithScore] = self._retriever.retrieve(
            message
        )
        retrieved_nodes = [node.node for node in retrieved_nodes_w_scores]
        retrieved_tools: List[BaseTool] = [
            self._node_to_tool_fn(n) for n in retrieved_nodes
        ]
        return retrieved_tools<|MERGE_RESOLUTION|>--- conflicted
+++ resolved
@@ -13,14 +13,10 @@
 )
 
 from llama_index.callbacks.base import CallbackManager
-<<<<<<< HEAD
-=======
 from llama_index.chat_engine.types import (
-    BaseChatEngine,
     StreamingChatResponse,
     STREAMING_CHAT_RESPONSE_TYPE,
 )
->>>>>>> d1643160
 from llama_index.indices.base_retriever import BaseRetriever
 from llama_index.indices.query.schema import QueryBundle
 from llama_index.llms.base import (
@@ -73,76 +69,7 @@
     )
 
 
-<<<<<<< HEAD
-class StreamingChatResponse:
-    """Streaming chat response to user and writing to chat history."""
-
-    def __init__(
-        self, chat_stream: Union[ChatResponseGen, ChatResponseAsyncGen]
-    ) -> None:
-        self._chat_stream = chat_stream
-        self._queue: queue.Queue = queue.Queue()
-        self._is_done = False
-        self._is_function: Optional[bool] = None
-        self.response_str = ""
-
-    def __str__(self) -> str:
-        return self.response_str
-
-    def write_response_to_history(self, chat_history: List[ChatMessage]) -> None:
-        if isinstance(self._chat_stream, AsyncGenerator):
-            raise ValueError(
-                "Cannot write to history with async generator in sync function."
-            )
-
-        final_message = None
-        for chat in self._chat_stream:
-            final_message = chat.message
-            self._is_function = (
-                final_message.additional_kwargs.get("function_call", None) is not None
-            )
-            self._queue.put_nowait(chat.delta)
-
-        if final_message is not None:
-            chat_history.append(final_message)
-
-        self._is_done = True
-
-    async def awrite_response_to_history(self, chat_history: List[ChatMessage]) -> None:
-        if isinstance(self._chat_stream, Generator):
-            raise ValueError(
-                "Cannot write to history with sync generator in async function."
-            )
-
-        final_message = None
-        async for chat in self._chat_stream:
-            final_message = chat.message
-            self._is_function = (
-                final_message.additional_kwargs.get("function_call", None) is not None
-            )
-            self._queue.put_nowait(chat.delta)
-
-        if final_message is not None:
-            chat_history.append(final_message)
-
-        self._is_done = True
-
-    @property
-    def response_gen(self) -> Generator[str, None, None]:
-        while not self._is_done or not self._queue.empty():
-            try:
-                delta = self._queue.get(block=False)
-                self.response_str += delta
-                yield delta
-            except queue.Empty:
-                # Queue is empty, but we're not done yet
-                continue
-
-
 class BaseOpenAIAgent(BaseAgent):
-=======
-class BaseOpenAIAgent(BaseChatEngine, BaseQueryEngine):
->>>>>>> d1643160
     """Base OpenAI Agent."""
 
     def __init__(
